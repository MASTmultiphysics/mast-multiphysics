/*
 * MAST: Multidisciplinary-design Adaptation and Sensitivity Toolkit
 * Copyright (C) 2013-2018  Manav Bhatia
 *
 * This library is free software; you can redistribute it and/or
 * modify it under the terms of the GNU Lesser General Public
 * License as published by the Free Software Foundation; either
 * version 2.1 of the License, or (at your option) any later version.
 *
 * This library is distributed in the hope that it will be useful,
 * but WITHOUT ANY WARRANTY; without even the implied warranty of
 * MERCHANTABILITY or FITNESS FOR A PARTICULAR PURPOSE.  See the GNU
 * Lesser General Public License for more details.
 *
 * You should have received a copy of the GNU Lesser General Public
 * License along with this library; if not, write to the Free Software
 * Foundation, Inc., 51 Franklin Street, Fifth Floor, Boston, MA  02110-1301  USA
 */


// MAST includes
#include "examples/structural/plate_piston_theory_flutter/plate_piston_theory_flutter.h"
<<<<<<< HEAD
#include "base/nonlinear_system.h"
#include "base/parameter.h"
#include "base/constant_field_function.h"
#include "elasticity/structural_system_initialization.h"
#include "elasticity/structural_discipline.h"
#include "elasticity/structural_element_base.h"
#include "elasticity/structural_modal_eigenproblem_assembly.h"
#include "elasticity/structural_fluid_interaction_assembly.h"
#include "elasticity/piston_theory_boundary_condition.h"
#include "aeroelasticity/time_domain_flutter_solver.h"
#include "aeroelasticity/flutter_root_base.h"
#include "property_cards/solid_2d_section_element_property_card.h"
#include "property_cards/isotropic_material_property_card.h"
#include "boundary_condition/dirichlet_boundary_condition.h"
#include "solver/slepc_eigen_solver.h"
#include "examples/base/plot_results.h"


// libMesh includes
#include "libmesh/mesh_generation.h"
#include "libmesh/exodusII_io.h"
#include "libmesh/numeric_vector.h"


extern libMesh::LibMeshInit* __init;


MAST::PlatePistonTheoryFlutterAnalysis::PlatePistonTheoryFlutterAnalysis():
_initialized(false) {
    
}



void
MAST::PlatePistonTheoryFlutterAnalysis::init(libMesh::ElemType e_type,
                                             bool if_vk) {
    
    
    libmesh_assert(!_initialized);
    
    
    // length of domain
    _length     = 0.30,
    _width      = 0.30;
    
    
    // create the mesh
    _mesh       = new libMesh::SerialMesh(__init->comm());
    
    // initialize the mesh with one element
    libMesh::MeshTools::Generation::build_square(*_mesh,
                                                 32, 32,
                                                 0, _length,
                                                 0, _width,
                                                 e_type);
    
    // create the equation system
    _eq_sys    = new  libMesh::EquationSystems(*_mesh);
    
    // create the libmesh system
    _sys       = &(_eq_sys->add_system<MAST::NonlinearSystem>("structural"));
    _sys->set_eigenproblem_type(libMesh::GHEP);
    
    
    // FEType to initialize the system
    libMesh::FEType fetype (libMesh::FIRST, libMesh::LAGRANGE);
    
    // initialize the system to the right set of variables
    _structural_sys = new MAST::StructuralSystemInitialization(*_sys,
                                                               _sys->name(),
                                                               fetype);
    _discipline     = new MAST::StructuralDiscipline(*_eq_sys);
    
    
    // create and add the boundary condition and loads
    _dirichlet_bottom = new MAST::DirichletBoundaryCondition;
    _dirichlet_right  = new MAST::DirichletBoundaryCondition;
    _dirichlet_top    = new MAST::DirichletBoundaryCondition;
    _dirichlet_left   = new MAST::DirichletBoundaryCondition;
    
    std::vector<unsigned int> constrained_vars(3);
    constrained_vars[0] = 0;  // u
    constrained_vars[1] = 1;  // v
    constrained_vars[2] = 2;  // w
    
    _dirichlet_bottom->init (0, constrained_vars);
    _dirichlet_right->init  (1, constrained_vars);
    _dirichlet_top->init    (2, constrained_vars);
    _dirichlet_left->init   (3, constrained_vars);
    
    _discipline->add_dirichlet_bc(0, *_dirichlet_bottom);
    _discipline->add_dirichlet_bc(1,  *_dirichlet_right);
    _discipline->add_dirichlet_bc(2,    *_dirichlet_top);
    _discipline->add_dirichlet_bc(3,   *_dirichlet_left);
    _discipline->init_system_dirichlet_bc(*_sys);
    
    // initialize the equation system
    _eq_sys->init();
    
    _sys->eigen_solver->set_position_of_spectrum(libMesh::LARGEST_MAGNITUDE);
    _sys->set_exchange_A_and_B(true);
    _sys->set_n_requested_eigenvalues(10);
    
    
    // create the property functions and add them to the
    
    _th              = new MAST::Parameter("th",     0.006);
    _E               = new MAST::Parameter("E",      72.e9);
    _rho             = new MAST::Parameter("rho",    2.8e3);
    _nu              = new MAST::Parameter("nu",      0.33);
    _kappa           = new MAST::Parameter("kappa",  5./6.);
    _zero            = new MAST::Parameter("zero",      0.);
    _velocity        = new MAST::Parameter("V"   ,      0.);
    _mach            = new MAST::Parameter("mach",      3.);
    _rho_air         = new MAST::Parameter("rho" ,    1.05);
    _gamma_air       = new MAST::Parameter("gamma",    1.4);
    
    
    
    // prepare the vector of parameters with respect to which the sensitivity
    // needs to be benchmarked
    _params_for_sensitivity.push_back( _E);
    _params_for_sensitivity.push_back(_nu);
    _params_for_sensitivity.push_back(_th);
    
    
    
    _th_f            = new MAST::ConstantFieldFunction("h",           *_th);
    _E_f             = new MAST::ConstantFieldFunction("E",            *_E);
    _nu_f            = new MAST::ConstantFieldFunction("nu",          *_nu);
    _rho_f           = new MAST::ConstantFieldFunction("rho",        *_rho);
    _kappa_f         = new MAST::ConstantFieldFunction("kappa",    *_kappa);
    _hoff_f          = new MAST::ConstantFieldFunction("off",       *_zero);
    _velocity_f      = new MAST::ConstantFieldFunction("V",      *_velocity);
    _mach_f          = new MAST::ConstantFieldFunction("mach",       *_mach);
    _rho_air_f       = new MAST::ConstantFieldFunction("rho",     *_rho_air);
    _gamma_air_f     = new MAST::ConstantFieldFunction("gamma", *_gamma_air);

    
    // create the material property card
    _m_card         = new MAST::IsotropicMaterialPropertyCard;
    
    // add the material properties to the card
    _m_card->add(*_E_f);
    _m_card->add(*_nu_f);
    _m_card->add(*_kappa_f);
    _m_card->add(*_rho_f);
    
    
    // create the element property card
    _p_card         = new MAST::Solid2DSectionElementPropertyCard;
    
    // add the section properties to the card
    _p_card->add(*_th_f);
    _p_card->add(*_hoff_f);
    
    // tell the section property about the material property
    _p_card->set_material(*_m_card);
    if (if_vk) _p_card->set_strain(MAST::NONLINEAR_STRAIN);
    
    _discipline->set_property_for_subdomain(0, *_p_card);
    
    // now initialize the piston theory boundary conditions
    RealVectorX  vel = RealVectorX::Zero(3);
    vel(0)           = 1.;  // flow along the x-axis
    _piston_bc       = new MAST::PistonTheoryBoundaryCondition(1,     // order
                                                               vel);  // vel vector
    _piston_bc->add(*_velocity_f);
    _piston_bc->add(*_mach_f);
    _piston_bc->add(*_rho_air_f);
    _piston_bc->add(*_gamma_air_f);
    _discipline->add_volume_load(0, *_piston_bc);
    
    
    // initialize the flutter solver
    _flutter_solver  = new MAST::TimeDomainFlutterSolver;

    _initialized = true;
}




=======
>>>>>>> 4463f0c2


MAST::Examples::PlatePistonTheoryFlutterAnalysis::
PlatePistonTheoryFlutterAnalysis(const libMesh::Parallel::Communicator& comm_in):
MAST::Examples::StructuralExample2D(comm_in) {
    
}




MAST::Examples::PlatePistonTheoryFlutterAnalysis::~PlatePistonTheoryFlutterAnalysis() {
    
}



void
MAST::Examples::PlatePistonTheoryFlutterAnalysis::_init_loads() {
    
    this->_init_piston_theory_load();
}
<|MERGE_RESOLUTION|>--- conflicted
+++ resolved
@@ -20,193 +20,6 @@
 
 // MAST includes
 #include "examples/structural/plate_piston_theory_flutter/plate_piston_theory_flutter.h"
-<<<<<<< HEAD
-#include "base/nonlinear_system.h"
-#include "base/parameter.h"
-#include "base/constant_field_function.h"
-#include "elasticity/structural_system_initialization.h"
-#include "elasticity/structural_discipline.h"
-#include "elasticity/structural_element_base.h"
-#include "elasticity/structural_modal_eigenproblem_assembly.h"
-#include "elasticity/structural_fluid_interaction_assembly.h"
-#include "elasticity/piston_theory_boundary_condition.h"
-#include "aeroelasticity/time_domain_flutter_solver.h"
-#include "aeroelasticity/flutter_root_base.h"
-#include "property_cards/solid_2d_section_element_property_card.h"
-#include "property_cards/isotropic_material_property_card.h"
-#include "boundary_condition/dirichlet_boundary_condition.h"
-#include "solver/slepc_eigen_solver.h"
-#include "examples/base/plot_results.h"
-
-
-// libMesh includes
-#include "libmesh/mesh_generation.h"
-#include "libmesh/exodusII_io.h"
-#include "libmesh/numeric_vector.h"
-
-
-extern libMesh::LibMeshInit* __init;
-
-
-MAST::PlatePistonTheoryFlutterAnalysis::PlatePistonTheoryFlutterAnalysis():
-_initialized(false) {
-    
-}
-
-
-
-void
-MAST::PlatePistonTheoryFlutterAnalysis::init(libMesh::ElemType e_type,
-                                             bool if_vk) {
-    
-    
-    libmesh_assert(!_initialized);
-    
-    
-    // length of domain
-    _length     = 0.30,
-    _width      = 0.30;
-    
-    
-    // create the mesh
-    _mesh       = new libMesh::SerialMesh(__init->comm());
-    
-    // initialize the mesh with one element
-    libMesh::MeshTools::Generation::build_square(*_mesh,
-                                                 32, 32,
-                                                 0, _length,
-                                                 0, _width,
-                                                 e_type);
-    
-    // create the equation system
-    _eq_sys    = new  libMesh::EquationSystems(*_mesh);
-    
-    // create the libmesh system
-    _sys       = &(_eq_sys->add_system<MAST::NonlinearSystem>("structural"));
-    _sys->set_eigenproblem_type(libMesh::GHEP);
-    
-    
-    // FEType to initialize the system
-    libMesh::FEType fetype (libMesh::FIRST, libMesh::LAGRANGE);
-    
-    // initialize the system to the right set of variables
-    _structural_sys = new MAST::StructuralSystemInitialization(*_sys,
-                                                               _sys->name(),
-                                                               fetype);
-    _discipline     = new MAST::StructuralDiscipline(*_eq_sys);
-    
-    
-    // create and add the boundary condition and loads
-    _dirichlet_bottom = new MAST::DirichletBoundaryCondition;
-    _dirichlet_right  = new MAST::DirichletBoundaryCondition;
-    _dirichlet_top    = new MAST::DirichletBoundaryCondition;
-    _dirichlet_left   = new MAST::DirichletBoundaryCondition;
-    
-    std::vector<unsigned int> constrained_vars(3);
-    constrained_vars[0] = 0;  // u
-    constrained_vars[1] = 1;  // v
-    constrained_vars[2] = 2;  // w
-    
-    _dirichlet_bottom->init (0, constrained_vars);
-    _dirichlet_right->init  (1, constrained_vars);
-    _dirichlet_top->init    (2, constrained_vars);
-    _dirichlet_left->init   (3, constrained_vars);
-    
-    _discipline->add_dirichlet_bc(0, *_dirichlet_bottom);
-    _discipline->add_dirichlet_bc(1,  *_dirichlet_right);
-    _discipline->add_dirichlet_bc(2,    *_dirichlet_top);
-    _discipline->add_dirichlet_bc(3,   *_dirichlet_left);
-    _discipline->init_system_dirichlet_bc(*_sys);
-    
-    // initialize the equation system
-    _eq_sys->init();
-    
-    _sys->eigen_solver->set_position_of_spectrum(libMesh::LARGEST_MAGNITUDE);
-    _sys->set_exchange_A_and_B(true);
-    _sys->set_n_requested_eigenvalues(10);
-    
-    
-    // create the property functions and add them to the
-    
-    _th              = new MAST::Parameter("th",     0.006);
-    _E               = new MAST::Parameter("E",      72.e9);
-    _rho             = new MAST::Parameter("rho",    2.8e3);
-    _nu              = new MAST::Parameter("nu",      0.33);
-    _kappa           = new MAST::Parameter("kappa",  5./6.);
-    _zero            = new MAST::Parameter("zero",      0.);
-    _velocity        = new MAST::Parameter("V"   ,      0.);
-    _mach            = new MAST::Parameter("mach",      3.);
-    _rho_air         = new MAST::Parameter("rho" ,    1.05);
-    _gamma_air       = new MAST::Parameter("gamma",    1.4);
-    
-    
-    
-    // prepare the vector of parameters with respect to which the sensitivity
-    // needs to be benchmarked
-    _params_for_sensitivity.push_back( _E);
-    _params_for_sensitivity.push_back(_nu);
-    _params_for_sensitivity.push_back(_th);
-    
-    
-    
-    _th_f            = new MAST::ConstantFieldFunction("h",           *_th);
-    _E_f             = new MAST::ConstantFieldFunction("E",            *_E);
-    _nu_f            = new MAST::ConstantFieldFunction("nu",          *_nu);
-    _rho_f           = new MAST::ConstantFieldFunction("rho",        *_rho);
-    _kappa_f         = new MAST::ConstantFieldFunction("kappa",    *_kappa);
-    _hoff_f          = new MAST::ConstantFieldFunction("off",       *_zero);
-    _velocity_f      = new MAST::ConstantFieldFunction("V",      *_velocity);
-    _mach_f          = new MAST::ConstantFieldFunction("mach",       *_mach);
-    _rho_air_f       = new MAST::ConstantFieldFunction("rho",     *_rho_air);
-    _gamma_air_f     = new MAST::ConstantFieldFunction("gamma", *_gamma_air);
-
-    
-    // create the material property card
-    _m_card         = new MAST::IsotropicMaterialPropertyCard;
-    
-    // add the material properties to the card
-    _m_card->add(*_E_f);
-    _m_card->add(*_nu_f);
-    _m_card->add(*_kappa_f);
-    _m_card->add(*_rho_f);
-    
-    
-    // create the element property card
-    _p_card         = new MAST::Solid2DSectionElementPropertyCard;
-    
-    // add the section properties to the card
-    _p_card->add(*_th_f);
-    _p_card->add(*_hoff_f);
-    
-    // tell the section property about the material property
-    _p_card->set_material(*_m_card);
-    if (if_vk) _p_card->set_strain(MAST::NONLINEAR_STRAIN);
-    
-    _discipline->set_property_for_subdomain(0, *_p_card);
-    
-    // now initialize the piston theory boundary conditions
-    RealVectorX  vel = RealVectorX::Zero(3);
-    vel(0)           = 1.;  // flow along the x-axis
-    _piston_bc       = new MAST::PistonTheoryBoundaryCondition(1,     // order
-                                                               vel);  // vel vector
-    _piston_bc->add(*_velocity_f);
-    _piston_bc->add(*_mach_f);
-    _piston_bc->add(*_rho_air_f);
-    _piston_bc->add(*_gamma_air_f);
-    _discipline->add_volume_load(0, *_piston_bc);
-    
-    
-    // initialize the flutter solver
-    _flutter_solver  = new MAST::TimeDomainFlutterSolver;
-
-    _initialized = true;
-}
-
-
-
-
-=======
->>>>>>> 4463f0c2
 
 
 MAST::Examples::PlatePistonTheoryFlutterAnalysis::
